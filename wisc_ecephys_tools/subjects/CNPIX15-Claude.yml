recording_sessions:
  - id: 8-29-2022
    ap: /Volumes/NeuropixelNAS2-data1/CNPIX15-Claude/8-29-2022/SpikeGLX
    lf: /Volumes/NeuropixelNAS2-data1/CNPIX15-Claude/8-29-2022/SpikeGLX
  - id: 8-30-2022
    ap: /Volumes/NeuropixelNAS2-data1/CNPIX15-Claude/8-30-2022/SpikeGLX
    lf: /Volumes/NeuropixelNAS2-data1/CNPIX15-Claude/8-30-2022/SpikeGLX
  - id: 9-1-2022
    ap: /Volumes/NeuropixelNAS2-data1/CNPIX15-Claude/9-1-2022/SpikeGLX
    lf: /Volumes/NeuropixelNAS2-data1/CNPIX15-Claude/9-1-2022/SpikeGLX
  - id: 9-2-2022
    ap: /Volumes/NeuropixelNAS2-data1/CNPIX15-Claude/9-2-2022/SpikeGLX
    lf: /Volumes/NeuropixelNAS2-data1/CNPIX15-Claude/9-2-2022/SpikeGLX
  - id: 9-8-2022
    ap: /Volumes/NeuropixelNAS2-data1/CNPIX15-Claude/9-8-2022/SpikeGLX
    lf: /Volumes/NeuropixelNAS2-data1/CNPIX15-Claude/9-8-2022/SpikeGLX
  - id: 9-9-2022
    ap: /Volumes/NeuropixelNAS2-data1/CNPIX15-Claude/9-9-2022/SpikeGLX
    lf: /Volumes/NeuropixelNAS2-data1/CNPIX15-Claude/9-9-2022/SpikeGLX
experiments:
  novel_objects_deprivation:
    recording_session_ids:
      - 8-29-2022
      - 8-30-2022
    aliases:
      sleep_deprivation:
        - start_file: 8-30-2022_g0_t0
          end_file: 8-30-2022_g0_t2
      recovery_sleep:
        - start_file: 8-30-2022_g0_t3
          end_file: 8-30-2022_g0_t5
      full_48h:
        - start_file: 8-29-2022_g0_t0
          end_file: 8-30-2022_g0_t11
    probes:
      imec0: # Frontal
        ##### Depths #####
        # TODO
      imec1: # Parietal
        ##### Depths #####
        # TODO
  conveyor_over_water:
    recording_session_ids:
      - 9-1-2022
      - 9-2-2022
    aliases:
      full_48h:
        - start_file: 9-1-2022_g0_t0
          end_file: 9-2-2022_g1_t10
      recovery_sleep:
        - start_file: 9-2-2022_g1_t3
          end_file: 9-2-2022_g1_t5
<<<<<<< HEAD
  conveyor_then_novelty:
    recording_session_ids:
      - 9-8-2022
      - 9-9-2022
    aliases:
      full_48h:
        - start_file: 9-8-2022_g0_t0
          end_file: 9-9-2022_g0_t11
      recovery_sleep:
        - start_file: 9-9-2022_g0_t4
          end_file: 9-9-2022_g0_t6
      patch:
        - start_file: 9-8-2022_g0_t8
          end_file: 9-9-2022_g0_t11


=======
    probes:
      imec0: # Frontal
        ##### Depths #####
        # TODO
      imec1: # Parietal
        ##### Depths #####
        # TODO
>>>>>>> e3739022
<|MERGE_RESOLUTION|>--- conflicted
+++ resolved
@@ -50,7 +50,6 @@
       recovery_sleep:
         - start_file: 9-2-2022_g1_t3
           end_file: 9-2-2022_g1_t5
-<<<<<<< HEAD
   conveyor_then_novelty:
     recording_session_ids:
       - 9-8-2022
@@ -67,12 +66,3 @@
           end_file: 9-9-2022_g0_t11
 
 
-=======
-    probes:
-      imec0: # Frontal
-        ##### Depths #####
-        # TODO
-      imec1: # Parietal
-        ##### Depths #####
-        # TODO
->>>>>>> e3739022
